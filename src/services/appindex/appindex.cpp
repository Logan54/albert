--- conflicted
+++ resolved
@@ -74,13 +74,8 @@
 	qDebug() << "[ApplicationIndex]\tLooking in: " << paths;
 
 #ifdef Q_OS_LINUX
-<<<<<<< HEAD
-    for ( const QString &p : _paths) {
-        QDirIterator it(p, QDirIterator::Subdirectories);
-=======
 	for ( const QString &p : paths) {
 		QDirIterator it(p, QDirIterator::Subdirectories);
->>>>>>> 65fdcaeb
 		while (it.hasNext()) {
 			it.next();
 			QFileInfo fi = it.fileInfo();
